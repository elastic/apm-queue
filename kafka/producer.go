// Licensed to Elasticsearch B.V. under one or more contributor
// license agreements. See the NOTICE file distributed with
// this work for additional information regarding copyright
// ownership. Elasticsearch B.V. licenses this file to you under
// the Apache License, Version 2.0 (the "License"); you may
// not use this file except in compliance with the License.
// You may obtain a copy of the License at
//
//     http://www.apache.org/licenses/LICENSE-2.0
//
// Unless required by applicable law or agreed to in writing,
// software distributed under the License is distributed on an
// "AS IS" BASIS, WITHOUT WARRANTIES OR CONDITIONS OF ANY
// KIND, either express or implied.  See the License for the
// specific language governing permissions and limitations
// under the License.

package kafka

import (
	"context"
	"errors"
	"fmt"
	"os"
	"strings"
	"sync"

	"go.uber.org/zap"

	"github.com/twmb/franz-go/pkg/kgo"

	apmqueue "github.com/elastic/apm-queue/v2"
	"github.com/elastic/apm-queue/v2/queuecontext"
)

// CompressionCodec configures how records are compressed before being sent.
// Type alias to kgo.CompressionCodec.
type CompressionCodec = kgo.CompressionCodec

// NoCompression is a compression option that avoids compression. This can
// always be used as a fallback compression.
func NoCompression() CompressionCodec { return kgo.NoCompression() }

// GzipCompression enables gzip compression with the default compression level.
func GzipCompression() CompressionCodec { return kgo.GzipCompression() }

// SnappyCompression enables snappy compression.
func SnappyCompression() CompressionCodec { return kgo.SnappyCompression() }

// Lz4Compression enables lz4 compression with the fastest compression level.
func Lz4Compression() CompressionCodec { return kgo.Lz4Compression() }

// ZstdCompression enables zstd compression with the default compression level.
func ZstdCompression() CompressionCodec { return kgo.ZstdCompression() }

// ProducerConfig holds configuration for publishing events to Kafka.
type ProducerConfig struct {
	CommonConfig

	// MaxBufferedRecords sets the max amount of records the client will buffer
	MaxBufferedRecords int

	// ProducerBatchMaxBytes upper bounds the size of a record batch
	ProducerBatchMaxBytes int32

	// ManualFlushing disables auto-flushing when producing.
	ManualFlushing bool

	// Sync can be used to indicate whether production should be synchronous.
	Sync bool

	// CompressionCodec specifies a list of compression codecs.
	// See kgo.ProducerBatchCompression for more details.
	//
	// If CompressionCodec is empty, then the default will be set
	// based on $KAFKA_PRODUCER_COMPRESSION_CODEC, which should be
	// a comma-separated list of codec preferences from the list:
	//
	//   [none, gzip, snappy, lz4, zstd]
	//
	// If $KAFKA_PRODUCER_COMPRESSION_CODEC is not specified, then
	// the default behaviour of franz-go is to use [snappy, none].
	CompressionCodec []CompressionCodec

<<<<<<< HEAD
	// ProduceCallback is a hook called after the record has been produced
	ProduceCallback func(*kgo.Record, error)
=======
	// BatchListener is called per topic/partition after a batch is
	// successfully produced to a Kafka broker.
	BatchListener BatchWriteListener
}

// BatchWriteListener specifies a callback function that is invoked after a batch is
// successfully produced to a Kafka broker. It is invoked with the corresponding topic and the
// amount of bytes written to that topic (taking compression into account, when applicable).
type BatchWriteListener func(topic string, bytesWritten int)

// OnProduceBatchWritten implements the kgo.HookProduceBatchWritten interface.
func (l BatchWriteListener) OnProduceBatchWritten(_ kgo.BrokerMetadata,
	topic string, _ int32, m kgo.ProduceBatchMetrics) {
	l(topic, m.CompressedBytes)
>>>>>>> 1fc3d867
}

var _ kgo.HookProduceBatchWritten = (BatchWriteListener)(nil)

// finalize ensures the configuration is valid, setting default values from
// environment variables as described in doc comments, returning an error if
// any configuration is invalid.
func (cfg *ProducerConfig) finalize() error {
	var errs []error
	if err := cfg.CommonConfig.finalize(); err != nil {
		errs = append(errs, err)
	}
	if cfg.MaxBufferedRecords < 0 {
		errs = append(errs, fmt.Errorf("kafka: max buffered records cannot be negative: %d", cfg.MaxBufferedRecords))
	}
	if cfg.ProducerBatchMaxBytes < 0 {
		errs = append(errs, fmt.Errorf("kafka: producer batch max bytes cannot be negative: %d", cfg.ProducerBatchMaxBytes))
	}
	if len(cfg.CompressionCodec) == 0 {
		if v := os.Getenv("KAFKA_PRODUCER_COMPRESSION_CODEC"); v != "" {
			names := strings.Split(v, ",")
			codecs := make([]CompressionCodec, 0, len(names))
			for _, name := range names {
				switch name {
				case "none":
					codecs = append(codecs, NoCompression())
				case "gzip":
					codecs = append(codecs, GzipCompression())
				case "snappy":
					codecs = append(codecs, SnappyCompression())
				case "lz4":
					codecs = append(codecs, Lz4Compression())
				case "zstd":
					codecs = append(codecs, ZstdCompression())
				default:
					errs = append(errs, fmt.Errorf("kafka: unknown codec %q", name))
				}
			}
			cfg.CompressionCodec = codecs
		}
	}
	return errors.Join(errs...)
}

var _ apmqueue.Producer = &Producer{}

// Producer publishes events to Kafka. Implements the Producer interface.
type Producer struct {
	cfg    ProducerConfig
	client *kgo.Client

	mu sync.RWMutex
}

// NewProducer returns a new Producer with the given config.
func NewProducer(cfg ProducerConfig) (*Producer, error) {
	if err := cfg.finalize(); err != nil {
		return nil, fmt.Errorf("kafka: invalid producer config: %w", err)
	}
	var opts []kgo.Opt
	if len(cfg.CompressionCodec) > 0 {
		opts = append(opts, kgo.ProducerBatchCompression(cfg.CompressionCodec...))
	}
	if cfg.MaxBufferedRecords != 0 {
		opts = append(opts, kgo.MaxBufferedRecords(cfg.MaxBufferedRecords))
	}
	if cfg.ProducerBatchMaxBytes != 0 {
		opts = append(opts, kgo.ProducerBatchMaxBytes(cfg.ProducerBatchMaxBytes))
	}
	if cfg.ManualFlushing {
		opts = append(opts, kgo.ManualFlushing())
	}
	if cfg.BatchListener != nil {
		opts = append(opts, kgo.WithHooks(cfg.BatchListener))
	}
	client, err := cfg.newClient(cfg.TopicAttributeFunc, opts...)
	if err != nil {
		return nil, fmt.Errorf("kafka: failed creating producer: %w", err)
	}
	return &Producer{
		cfg:    cfg,
		client: client,
	}, nil
}

// Close stops the producer
//
// This call is blocking and will cause all the underlying clients to stop
// producing. If producing is asynchronous, it'll block until all messages
// have been produced. After Close() is called, Producer cannot be reused.
func (p *Producer) Close() error {
	p.mu.Lock()
	defer p.mu.Unlock()
	if err := p.client.Flush(context.Background()); err != nil {
		return fmt.Errorf("cannot flush on close: %w", err)
	}
	p.client.Close()
	return nil
}

// Produce produces N records. If the Producer is synchronous, waits until
// all records are produced, otherwise, returns as soon as the records are
// stored in the producer buffer, or when the records are produced to the
// queue if sync producing is configured.
// If the context has been enriched with metadata, each entry will be added
// as a record's header.
// Produce takes ownership of Record and any modifications after Produce is
// called may cause an unhandled exception.
func (p *Producer) Produce(ctx context.Context, rs ...apmqueue.Record) error {
	if len(rs) == 0 {
		return nil
	}

	// Take a read lock to prevent Close from closing the client
	// while we're attempting to produce records.
	p.mu.RLock()
	defer p.mu.RUnlock()

	var headers []kgo.RecordHeader
	if m, ok := queuecontext.MetadataFromContext(ctx); ok {
		headers = make([]kgo.RecordHeader, 0, len(m))
		for k, v := range m {
			headers = append(headers, kgo.RecordHeader{
				Key: k, Value: []byte(v),
			})
		}
	}

	var wg sync.WaitGroup
	wg.Add(len(rs))
	if !p.cfg.Sync {
		ctx = queuecontext.DetachedContext(ctx)
	}
	namespacePrefix := p.cfg.namespacePrefix()
	for _, record := range rs {
		kgoRecord := &kgo.Record{
			Headers: headers,
			Topic:   fmt.Sprintf("%s%s", namespacePrefix, record.Topic),
			Key:     record.OrderingKey,
			Value:   record.Value,
		}
		p.client.Produce(ctx, kgoRecord, func(r *kgo.Record, err error) {
			defer wg.Done()
			// kotel already marks spans as errors. No need to handle it here.
			if err != nil {
				p.cfg.Logger.Error("failed producing message",
					zap.Error(err),
					zap.String("topic", strings.TrimPrefix(r.Topic, namespacePrefix)),
					zap.Int64("offset", r.Offset),
					zap.Int32("partition", r.Partition),
					zap.Any("headers", headers),
				)
			}
			p.cfg.ProduceCallback(r, err)
		})
	}
	if p.cfg.Sync {
		wg.Wait()
	}
	return nil
}

// Healthy returns an error if the Kafka client fails to reach a discovered
// broker.
func (p *Producer) Healthy(ctx context.Context) error {
	if err := p.client.Ping(ctx); err != nil {
		return fmt.Errorf("health probe: %w", err)
	}
	return nil
}<|MERGE_RESOLUTION|>--- conflicted
+++ resolved
@@ -82,10 +82,9 @@
 	// the default behaviour of franz-go is to use [snappy, none].
 	CompressionCodec []CompressionCodec
 
-<<<<<<< HEAD
 	// ProduceCallback is a hook called after the record has been produced
 	ProduceCallback func(*kgo.Record, error)
-=======
+
 	// BatchListener is called per topic/partition after a batch is
 	// successfully produced to a Kafka broker.
 	BatchListener BatchWriteListener
@@ -100,7 +99,6 @@
 func (l BatchWriteListener) OnProduceBatchWritten(_ kgo.BrokerMetadata,
 	topic string, _ int32, m kgo.ProduceBatchMetrics) {
 	l(topic, m.CompressedBytes)
->>>>>>> 1fc3d867
 }
 
 var _ kgo.HookProduceBatchWritten = (BatchWriteListener)(nil)
