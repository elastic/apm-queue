// Licensed to Elasticsearch B.V. under one or more contributor
// license agreements. See the NOTICE file distributed with
// this work for additional information regarding copyright
// ownership. Elasticsearch B.V. licenses this file to you under
// the Apache License, Version 2.0 (the "License"); you may
// not use this file except in compliance with the License.
// You may obtain a copy of the License at
//
//     http://www.apache.org/licenses/LICENSE-2.0
//
// Unless required by applicable law or agreed to in writing,
// software distributed under the License is distributed on an
// "AS IS" BASIS, WITHOUT WARRANTIES OR CONDITIONS OF ANY
// KIND, either express or implied.  See the License for the
// specific language governing permissions and limitations
// under the License.

package kafka

import (
	"context"
	"crypto/tls"
	"errors"
	"fmt"
	"net"
	"sync"

	"go.opentelemetry.io/otel"
	"go.opentelemetry.io/otel/attribute"
	"go.opentelemetry.io/otel/trace"
	"go.uber.org/zap"

	"github.com/twmb/franz-go/pkg/kgo"
	"github.com/twmb/franz-go/pkg/sasl"
	"github.com/twmb/franz-go/plugin/kotel"
	"github.com/twmb/franz-go/plugin/kzap"

	"github.com/elastic/apm-data/model"
	apmqueue "github.com/elastic/apm-queue"
	"github.com/elastic/apm-queue/queuecontext"
)

// Encoder encodes a model.APMEvent to a []byte
type Encoder interface {
	// Encode accepts a model.APMEvent and returns the encoded representation.
	Encode(model.APMEvent) ([]byte, error)
}

// RecordMutator mutates the record associated with the model.APMEvent.
// If the RecordMutator returns an error, it is considered fatal.
type RecordMutator func(model.APMEvent, *kgo.Record) error

// CompressionCodec configures how records are compressed before being sent.
// Type alias to kgo.CompressionCodec.
type CompressionCodec = kgo.CompressionCodec

// NoCompression is a compression option that avoids compression. This can
// always be used as a fallback compression.
func NoCompression() CompressionCodec { return kgo.NoCompression() }

// GzipCompression enables gzip compression with the default compression level.
func GzipCompression() CompressionCodec { return kgo.GzipCompression() }

// SnappyCompression enables snappy compression.
func SnappyCompression() CompressionCodec { return kgo.SnappyCompression() }

// Lz4Compression enables lz4 compression with the fastest compression level.
func Lz4Compression() CompressionCodec { return kgo.Lz4Compression() }

// ZstdCompression enables zstd compression with the default compression level.
func ZstdCompression() CompressionCodec { return kgo.ZstdCompression() }

// ProducerConfig holds configuration for publishing events to Kafka.
type ProducerConfig struct {
	// Brokers holds a slice of (host:port) addresses of the Kafka brokers
	// to which events should be published.
	Brokers []string

	// ClientID to use when connecting to Kafka. This is used for logging
	// and client identification purposes.
	ClientID string
	// Version is the software version to use in the Kafka client. This is
	// useful since it shows up in Kafka metrics and logs.
	Version string

	// Logger is used for logging producer errors.
	Logger *zap.Logger

	// Encoder holds an encoding.Encoder for encoding events.
	Encoder Encoder

	// Sync can be used to indicate whether production should be synchronous.
	Sync bool

	// TopicRouter returns the topic where an event should be produced.
	TopicRouter apmqueue.TopicRouter

	// Mutators holds the list of RecordMutator applied to all the records sent
	// by the producer. If any errors are returned, the producer will not
	// produce and return the error in ProcessBatch.
	Mutators []RecordMutator
	// SASL configures the kgo.Client to use SASL authorization.
	SASL sasl.Mechanism
	// TLS configures the kgo.Client to use TLS for authentication.
	// This option conflicts with Dialer. Only one can be used.
	TLS *tls.Config
	// CompressionCodec specifies a list of compression codecs.
	// See kgo.ProducerBatchCompression for more details.
	CompressionCodec []CompressionCodec
<<<<<<< HEAD
	// Dialer uses fn to dial addresses, overriding the default dialer that uses a
	// 10s dial timeout and no TLS (unless TLS option is set).
	//
	// The context passed to the dial function is the context used in the request
	// that caused the dial. If the request is a client-internal request, the
	// context is the context on the client itself (which is canceled when the
	// client is closed).
	Dialer func(ctx context.Context, network, address string) (net.Conn, error)
=======

	// DisableTelemetry disables the OpenTelemetry hook
	DisableTelemetry bool
>>>>>>> ff9bb46b
}

// Validate checks that cfg is valid, and returns an error otherwise.
func (cfg ProducerConfig) Validate() error {
	var err []error
	if len(cfg.Brokers) == 0 {
		err = append(err, errors.New("kafka: brokers cannot be empty"))
	}
	if cfg.Logger == nil {
		err = append(err, errors.New("kafka: logger cannot be nil"))
	}
	if cfg.Encoder == nil {
		err = append(err, errors.New("kafka: encoder cannot be nil"))
	}
	if cfg.TopicRouter == nil {
		err = append(err, errors.New("kafka: topic router must be set"))
	}
	if cfg.TLS != nil && cfg.Dialer != nil {
		err = append(err, errors.New("kafka: only one of TLS or Dialer can be set"))
	}
	return errors.Join(err...)
}

// Producer is a model.BatchProcessor that publishes events to Kafka.
type Producer struct {
	cfg    ProducerConfig
	client *kgo.Client
	tracer trace.Tracer

	mu sync.RWMutex
}

// NewProducer returns a new Producer with the given config.
func NewProducer(cfg ProducerConfig) (*Producer, error) {
	if err := cfg.Validate(); err != nil {
		return nil, fmt.Errorf("kafka: invalid producer config: %w", err)
	}

	opts := []kgo.Opt{
		kgo.SeedBrokers(cfg.Brokers...),
		kgo.WithLogger(kzap.New(cfg.Logger.Named("kafka"))),
	}
	if cfg.ClientID != "" {
		opts = append(opts, kgo.ClientID(cfg.ClientID))
		if cfg.Version != "" {
			opts = append(opts, kgo.SoftwareNameAndVersion(
				cfg.ClientID, cfg.Version,
			))
		}
	}
	if cfg.Dialer != nil {
		opts = append(opts, kgo.Dialer(cfg.Dialer))
	} else if cfg.TLS != nil {
		opts = append(opts, kgo.DialTLSConfig(cfg.TLS.Clone()))
	}
	if cfg.SASL != nil {
		opts = append(opts, kgo.SASL(cfg.SASL))
	}
	if len(cfg.CompressionCodec) > 0 {
		opts = append(opts, kgo.ProducerBatchCompression(cfg.CompressionCodec...))
	}

	if !cfg.DisableTelemetry {
		kotelService := kotel.NewKotel()
		opts = append(opts, kgo.WithHooks(kotelService.Hooks()...))
	}
	tracer := otel.Tracer("kafka")

	client, err := kgo.NewClient(opts...)
	if err != nil {
		return nil, fmt.Errorf("kafka: failed creating producer: %w", err)
	}
	// Issue a metadata refresh request on construction, so the broker list is
	// populated.
	client.ForceMetadataRefresh()

	return &Producer{
		cfg:    cfg,
		client: client,
		tracer: tracer,
	}, nil
}

// Close stops the producer
//
// This call is blocking and will cause all the underlying clients to stop
// producing. If producing is asynchronous, it'll block until all messages
// have been produced. After Close() is called, Producer cannot be reused.
func (p *Producer) Close() error {
	p.mu.Lock()
	defer p.mu.Unlock()
	p.client.Close()
	return nil
}

// ProcessBatch publishes the batch to the kafka topic inferred from the
// configured TopicRouter. If the Producer is synchronous, it waits until all
// messages have been produced to Kafka, otherwise, returns as soon as
// the messages have been stored in the producer's buffer.
func (p *Producer) ProcessBatch(ctx context.Context, batch *model.Batch) error {
	ctx, span := p.tracer.Start(ctx, "ProcessBatch", trace.WithAttributes(
		attribute.Int("batch.size", len(*batch)),
	))
	defer span.End()

	// Take a read lock to prevent Close from closing the client
	// while we're attempting to produce records.
	p.mu.RLock()
	defer p.mu.RUnlock()

	var headers []kgo.RecordHeader
	if m, ok := queuecontext.MetadataFromContext(ctx); ok {
		for k, v := range m {
			headers = append(headers, kgo.RecordHeader{
				Key:   k,
				Value: []byte(v),
			})
		}
	}

	var wg sync.WaitGroup
	wg.Add(len(*batch))
	for _, event := range *batch {
		record := &kgo.Record{
			Headers: headers,
			Topic:   string(p.cfg.TopicRouter(event)),
		}
		for _, rm := range p.cfg.Mutators {
			if err := rm(event, record); err != nil {
				return fmt.Errorf("failed to apply record mutator: %w", err)
			}
		}
		encoded, err := p.cfg.Encoder.Encode(event)
		if err != nil {
			return fmt.Errorf("failed to encode event: %w", err)
		}
		record.Value = encoded
		if !p.cfg.Sync {
			// Detach the context from its deadline or cancellation.
			ctx = queuecontext.DetachedContext(ctx)
		}
		p.client.Produce(ctx, record, func(msg *kgo.Record, err error) {
			defer wg.Done()
			if err != nil {
				p.cfg.Logger.Error("failed producing message",
					zap.Error(err),
					zap.String("topic", msg.Topic),
					zap.Int64("offset", msg.Offset),
					zap.Int32("partition", msg.Partition),
					zap.Any("headers", headers),
				)
			}
		})
	}
	if p.cfg.Sync {
		wg.Wait()
	}
	return nil
}

// Healthy returns an error if the Kafka client fails to reach a discovered
// broker.
func (p *Producer) Healthy() error {
	if err := p.client.Ping(context.Background()); err != nil {
		return fmt.Errorf("health probe: %w", err)
	}
	return nil
}<|MERGE_RESOLUTION|>--- conflicted
+++ resolved
@@ -107,7 +107,6 @@
 	// CompressionCodec specifies a list of compression codecs.
 	// See kgo.ProducerBatchCompression for more details.
 	CompressionCodec []CompressionCodec
-<<<<<<< HEAD
 	// Dialer uses fn to dial addresses, overriding the default dialer that uses a
 	// 10s dial timeout and no TLS (unless TLS option is set).
 	//
@@ -116,11 +115,9 @@
 	// context is the context on the client itself (which is canceled when the
 	// client is closed).
 	Dialer func(ctx context.Context, network, address string) (net.Conn, error)
-=======
 
 	// DisableTelemetry disables the OpenTelemetry hook
 	DisableTelemetry bool
->>>>>>> ff9bb46b
 }
 
 // Validate checks that cfg is valid, and returns an error otherwise.
