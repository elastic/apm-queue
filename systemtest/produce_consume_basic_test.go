--- conflicted
+++ resolved
@@ -167,19 +167,11 @@
 			)
 			var records atomic.Int64
 			testProduceConsume(ctx, t, produceConsumeCfg{
-<<<<<<< HEAD
 				events:          events,
 				expectedRecords: events,
 				records:         &records,
 				timeout:         timeout,
-				producer: newPubSubLiteProducer(ctx, t, pubsublite.ProducerConfig{
-					Topics:      topics,
-=======
-				events:  events,
-				records: &records,
-				timeout: timeout,
 				producer: newPubSubLiteProducer(t, pubsublite.ProducerConfig{
->>>>>>> 845f683a
 					Logger:      logger,
 					Encoder:     json.JSON{},
 					TopicRouter: topicRouter,
