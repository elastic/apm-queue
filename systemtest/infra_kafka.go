// Licensed to Elasticsearch B.V. under one or more contributor
// license agreements. See the NOTICE file distributed with
// this work for additional information regarding copyright
// ownership. Elasticsearch B.V. licenses this file to you under
// the Apache License, Version 2.0 (the "License"); you may
// not use this file except in compliance with the License.
// You may obtain a copy of the License at
//
//     http://www.apache.org/licenses/LICENSE-2.0
//
// Unless required by applicable law or agreed to in writing,
// software distributed under the License is distributed on an
// "AS IS" BASIS, WITHOUT WARRANTIES OR CONDITIONS OF ANY
// KIND, either express or implied.  See the License for the
// specific language governing permissions and limitations
// under the License.

package systemtest

import (
	"bytes"
	"context"
	"fmt"
	"io"
	"net"
	"os"
	"os/exec"
	"strconv"
	"strings"
	"sync"
	"testing"
	"time"

	"github.com/stretchr/testify/assert"
	"github.com/stretchr/testify/require"

	"github.com/elastic/apm-queue/kafka"
	"github.com/elastic/apm-queue/systemtest/portforwarder"

	apmqueue "github.com/elastic/apm-queue"
)

var (
	kafkaBrokers   []string
	kafkaNamespace = "kafka"
)

// ProvisionKafka provisions a Kafka cluster in the current Kubernetes
// context, and configures Kafka clients to communicate with the broker
// by forwarding the necessary port(s).
//
// If KAFKA_BROKERS is set, provisioning is skipped and Kafka clients
// will be configured to communicate with those brokers.
func ProvisionKafka(ctx context.Context) error {
	if brokers := os.Getenv("KAFKA_BROKERS"); brokers != "" {
		logger().Infof("KAFKA_BROKERS is set (%q), skipping Kafka cluster provisioning", brokers)
		kafkaBrokers = strings.Split(brokers, ",")
		return nil
	}

	if v := os.Getenv("KAFKA_NAMESPACE"); v != "" {
		kafkaNamespace = v
	}

	logger().Infof("provisioning Redpanda in namespace %q", kafkaNamespace)
	RegisterDestroy("kafka", func() {
		logger().Info("destroying provisioned Kafka infrastructure...")
		if err := execCommand(context.Background(),
			"kubectl", "delete", "--ignore-not-found", "namespace", kafkaNamespace,
		); err != nil {
			logger().Errorf("error deleting Kafka namespace %q: %w", kafkaNamespace, err)
		}
	})

	// Create the namespace if it doesn't already exist.
	namespaceYAML := fmt.Sprintf(`
apiVersion: v1
kind: Namespace
metadata:
  name: %q
`, kafkaNamespace)
	if err := execCommandStdin(ctx, strings.NewReader(namespaceYAML), "kubectl", "apply", "-f", "-"); err != nil {
		return fmt.Errorf("failed to create Kafka cluster: %w", err)
	}
	if err := execCommand(ctx, "kubectl", "apply", "-n", kafkaNamespace, "-f", "redpanda.yaml"); err != nil {
		return fmt.Errorf("failed to create Kafka cluster: %w", err)
	}

	logger().Info("waiting for Kafka cluster to be ready...")
	if err := execCommand(ctx,
		"kubectl", "--namespace", kafkaNamespace,
		"wait", "--timeout=240s",
		"--for=condition=Ready=True",
		"pod/redpanda",
	); err != nil {
		return fmt.Errorf("error waiting for Kafka broker to be ready: %w", err)
	}

	logger().Info("Kafka infastructure fully provisioned!")
	return nil
}

// CreateKafkaTopics interacts with the Kafka broker to create topics,
// deleting them when the test completes.
//
// Topics are created with 1 partition and 1 hour of retention.
func CreateKafkaTopics(ctx context.Context, t testing.TB, topics ...apmqueue.Topic) {
	manager, err := NewKafkaManager(t)
	require.NoError(t, err)
	t.Cleanup(func() {
		assert.NoError(t, manager.Close())
	})

	topicCreator, err := manager.NewTopicCreator(kafka.TopicCreatorConfig{
		PartitionCount: 1,
		TopicConfigs: map[string]string{
			"retention.ms": strconv.FormatInt(time.Hour.Milliseconds(), 10),
		},
	})
	require.NoError(t, err)

	err = topicCreator.CreateTopics(ctx, topics...)
	require.NoError(t, err)
	t.Cleanup(func() {
		err = manager.DeleteTopics(context.Background(), topics...)
		require.NoError(t, err)
	})
}

func execCommand(ctx context.Context, command string, args ...string) error {
	return execCommandStdin(ctx, nil, command, args...)
}

func execCommandStdin(ctx context.Context, stdin io.Reader, command string, args ...string) error {
	var buf bytes.Buffer
	cmd := exec.CommandContext(ctx, command, args...)
	cmd.Stdout = &buf
	cmd.Stderr = &buf
	cmd.Stdin = stdin
	if err := cmd.Run(); err != nil {
		return fmt.Errorf(
			"%s command failed: %w (%s)",
			command, err, strings.TrimSpace(buf.String()),
		)
	}
	return nil
}

// portforwardKafka forwards an ephemeral port to the Redpanda broker running
// in Kubernetes, and returns the localhost address.
func portforwardKafka(t testing.TB) string {
	var wg sync.WaitGroup
	stopCh := make(chan struct{})
	pfReq := portforwarder.Request{
		KubeCfg:     getEnvOrDefault("KUBE_CONFIG_PATH", "~/.kube/config"),
		Pod:         "redpanda",
		Namespace:   kafkaNamespace,
		PortMapping: "0:9093",
	}
	pf, err := pfReq.New(context.Background(), stopCh)
	require.NoError(t, err)
	wg.Add(1)
	go func() {
		defer wg.Done()
		if err := pf.ForwardPorts(); err != nil {
			t.Fatalf("port forwarder terminated unexpectedly: %v", err)
		}
	}()
	t.Cleanup(func() {
		close(stopCh)
		wg.Wait()
	})

	// wait for port forward to be ready
	<-pf.Ready
	ports, err := pf.GetPorts()
	require.NoError(t, err)
	fmt.Println(ports[0])
	return fmt.Sprintf("127.0.0.1:%d", ports[0].Local)
}

// NewKafkaManager returns a new kafka.Manager for the configured broker.
func NewKafkaManager(t testing.TB) (*kafka.Manager, error) {
	return kafka.NewManager(kafka.ManagerConfig{
		CommonConfig: KafkaCommonConfig(t, kafka.CommonConfig{
			Logger: defaultCfg.loggerF(t),
		}),
	})
}

// KafkaCommonConfig returns a kafka.CommonConfig suitable for connecting to
// the configured Kafka broker in tests.
//
// When Kafka is running in Kubernetes, this will take care of forwarding the
// necessary port(s) to connect to the broker, and clean up on test completion.
func KafkaCommonConfig(t testing.TB, cfg kafka.CommonConfig) kafka.CommonConfig {
	cfg.Brokers = append([]string{}, kafkaBrokers...)
	if len(cfg.Brokers) == 0 {
		brokerAddress := portforwardKafka(t)
<<<<<<< HEAD
		netDialer := &net.Dialer{Timeout: 10 * time.Second}
		commonConfig.Brokers = []string{brokerAddress}
		commonConfig.Dialer = func(ctx context.Context, network, addr string) (net.Conn, error) {
=======
		tlsDialer := &tls.Dialer{
			// running locally, should be fast
			NetDialer: &net.Dialer{Timeout: time.Second},
			Config:    &tls.Config{InsecureSkipVerify: true},
		}
		cfg.Brokers = []string{brokerAddress}
		cfg.Dialer = func(ctx context.Context, network, addr string) (net.Conn, error) {
>>>>>>> 9585feb6
			// The advertised broker address is only reachable within
			// the Kubernetes cluster; replace it with the localhost
			// port-forwarded address.
			addr = brokerAddress
			return netDialer.DialContext(ctx, network, addr)
		}
	}
	return cfg
}

func getEnvOrDefault(key, fallback string) string {
	if value, ok := os.LookupEnv(key); ok {
		return value
	}
	return fallback
}<|MERGE_RESOLUTION|>--- conflicted
+++ resolved
@@ -197,19 +197,9 @@
 	cfg.Brokers = append([]string{}, kafkaBrokers...)
 	if len(cfg.Brokers) == 0 {
 		brokerAddress := portforwardKafka(t)
-<<<<<<< HEAD
 		netDialer := &net.Dialer{Timeout: 10 * time.Second}
-		commonConfig.Brokers = []string{brokerAddress}
-		commonConfig.Dialer = func(ctx context.Context, network, addr string) (net.Conn, error) {
-=======
-		tlsDialer := &tls.Dialer{
-			// running locally, should be fast
-			NetDialer: &net.Dialer{Timeout: time.Second},
-			Config:    &tls.Config{InsecureSkipVerify: true},
-		}
 		cfg.Brokers = []string{brokerAddress}
 		cfg.Dialer = func(ctx context.Context, network, addr string) (net.Conn, error) {
->>>>>>> 9585feb6
 			// The advertised broker address is only reachable within
 			// the Kubernetes cluster; replace it with the localhost
 			// port-forwarded address.
