--- conflicted
+++ resolved
@@ -57,31 +57,17 @@
 		nop := func(context.Context) error { return nil }
 		return nop, nil, nil
 	}
-<<<<<<< HEAD
-
-=======
-	if v := os.Getenv("KAFKA_NAME"); v != "" {
-		kafkaClusterName = v
-	}
->>>>>>> ee8b4629
 	if v := os.Getenv("KAFKA_NAMESPACE"); v != "" {
 		kafkaNamespace = v
 	}
-	logger().Infof("managing Kafka cluster %q in namespace %q", kafkaClusterName, kafkaNamespace)
+	logger().Infof("managing Redpanda in namespace %q", kafkaNamespace)
 	return ProvisionKafka, DestroyKafka, nil
 }
 
-<<<<<<< HEAD
-	logger().Infof("provisioning Redpanda in namespace %q", kafkaNamespace)
-	RegisterDestroy("kafka", func() {
-		logger().Info("destroying provisioned Kafka infrastructure...")
-		if err := execCommand(context.Background(),
-			"kubectl", "delete", "--ignore-not-found", "namespace", kafkaNamespace,
-		); err != nil {
-			logger().Errorf("error deleting Kafka namespace %q: %w", kafkaNamespace, err)
-		}
-	})
-
+// ProvisionKafka provisions Redpanda in the current Kubernetes context,
+// and configures Kafka clients to communicate with the broker by forwarding
+// the necessary port(s).
+func ProvisionKafka(ctx context.Context) error {
 	// Create the namespace if it doesn't already exist.
 	namespaceYAML := fmt.Sprintf(`
 apiVersion: v1
@@ -90,36 +76,20 @@
   name: %q
 `, kafkaNamespace)
 	if err := execCommandStdin(ctx, strings.NewReader(namespaceYAML), "kubectl", "apply", "-f", "-"); err != nil {
+		return fmt.Errorf("failed to create Kafka namespace: %w", err)
+	}
+	if err := execCommand(ctx, "kubectl", "apply", "-n", kafkaNamespace, "-f", "redpanda.yaml"); err != nil {
 		return fmt.Errorf("failed to create Kafka cluster: %w", err)
 	}
-	if err := execCommand(ctx, "kubectl", "apply", "-n", kafkaNamespace, "-f", "redpanda.yaml"); err != nil {
-=======
-// ProvisionKafka provisions a Kafka cluster in the current Kubernetes
-// context, and configures Kafka clients to communicate with the broker
-// by forwarding the necessary port(s).
-func ProvisionKafka(ctx context.Context) error {
-	// Create Kafka cluster. This assumes Strimzi is already installed in the cluster.
-	if err := execCommand(ctx,
-		"helm", "upgrade", "--install", "--wait",
-		"--create-namespace",
-		"--namespace", kafkaNamespace,
-		"--set", "name="+kafkaClusterName,
-		"--set", "namespace="+kafkaNamespace,
-		"--set", "topicOperator=null",
-		kafkaClusterName, "../infra/k8s/kafka",
-	); err != nil {
->>>>>>> ee8b4629
-		return fmt.Errorf("failed to create Kafka cluster: %w", err)
-	}
-
-	logger().Info("waiting for Kafka cluster to be ready...")
+
+	logger().Info("waiting for Redpanda to be ready...")
 	if err := execCommand(ctx,
 		"kubectl", "--namespace", kafkaNamespace,
 		"wait", "--timeout=240s",
 		"--for=condition=Ready=True",
 		"pod/redpanda",
 	); err != nil {
-		return fmt.Errorf("error waiting for Kafka broker to be ready: %w", err)
+		return fmt.Errorf("error waiting for Redpanda broker to be ready: %w", err)
 	}
 	return nil
 }
