--- conflicted
+++ resolved
@@ -113,15 +113,11 @@
 	suffix := RandomSuffix()
 	suffixed := make([]apmqueue.Topic, len(topics))
 	for i := range suffixed {
-<<<<<<< HEAD
-		suffixed[i] = fmt.Sprintf("%s.%s", strings.ToLower(topics[i]), suffix)
-		suffixed[i] = strings.ReplaceAll(suffixed[i], "_", "-")
-		suffixed[i] = strings.ReplaceAll(suffixed[i], "/", "-")
-=======
 		suffixed[i] = apmqueue.Topic(
 			fmt.Sprintf("%s.%s", strings.ToLower(string(topics[i])), suffix),
 		)
->>>>>>> 4d86ab08
+		suffixed[i] = strings.ReplaceAll(suffixed[i], "_", "-")
+		suffixed[i] = strings.ReplaceAll(suffixed[i], "/", "-")
 	}
 	return suffixed
 }