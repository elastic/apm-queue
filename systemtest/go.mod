module github.com/elastic/apm-queue/systemtest

go 1.20

require (
	github.com/elastic/apm-data v0.1.1-0.20230602075939-0ce9b1cbd219
	github.com/elastic/apm-queue v0.0.0-20230412171009-9717da3b23c4
	github.com/mitchellh/go-homedir v1.1.0
	github.com/stretchr/testify v1.8.4
	go.uber.org/zap v1.24.0
	golang.org/x/sync v0.2.0
	k8s.io/api v0.27.2
	k8s.io/apimachinery v0.27.2
	k8s.io/client-go v0.27.2
)

require (
	cloud.google.com/go v0.110.2 // indirect
	cloud.google.com/go/compute v1.19.3 // indirect
	cloud.google.com/go/compute/metadata v0.2.3 // indirect
	cloud.google.com/go/iam v1.0.1 // indirect
	cloud.google.com/go/longrunning v0.4.1 // indirect
	cloud.google.com/go/pubsub v1.31.0 // indirect
	cloud.google.com/go/pubsublite v1.8.1 // indirect
	github.com/benbjohnson/clock v1.1.0 // indirect
	github.com/davecgh/go-spew v1.1.1 // indirect
	github.com/emicklei/go-restful/v3 v3.9.0 // indirect
	github.com/go-logr/logr v1.2.4 // indirect
	github.com/go-logr/stdr v1.2.2 // indirect
	github.com/go-openapi/jsonpointer v0.19.6 // indirect
	github.com/go-openapi/jsonreference v0.20.1 // indirect
	github.com/go-openapi/swag v0.22.3 // indirect
	github.com/gogo/protobuf v1.3.2 // indirect
	github.com/golang/groupcache v0.0.0-20210331224755-41bb18bfe9da // indirect
	github.com/golang/protobuf v1.5.3 // indirect
	github.com/google/gnostic v0.5.7-v3refs // indirect
	github.com/google/go-cmp v0.5.9 // indirect
	github.com/google/gofuzz v1.1.0 // indirect
	github.com/google/s2a-go v0.1.4 // indirect
	github.com/google/uuid v1.3.0 // indirect
	github.com/googleapis/enterprise-certificate-proxy v0.2.3 // indirect
<<<<<<< HEAD
	github.com/googleapis/gax-go/v2 v2.8.0 // indirect
=======
	github.com/googleapis/gax-go/v2 v2.10.0 // indirect
	github.com/hashicorp/go-cleanhttp v0.5.2 // indirect
	github.com/hashicorp/go-version v1.6.0 // indirect
	github.com/hashicorp/terraform-json v0.16.0 // indirect
>>>>>>> 82696056
	github.com/imdario/mergo v0.3.13 // indirect
	github.com/josharian/intern v1.0.0 // indirect
	github.com/json-iterator/go v1.1.12 // indirect
	github.com/klauspost/compress v1.16.4 // indirect
	github.com/mailru/easyjson v0.7.7 // indirect
	github.com/moby/spdystream v0.2.0 // indirect
	github.com/modern-go/concurrent v0.0.0-20180306012644-bacd9c7ef1dd // indirect
	github.com/modern-go/reflect2 v1.0.2 // indirect
	github.com/munnerz/goautoneg v0.0.0-20191010083416-a7dc8b61c822 // indirect
	github.com/pierrec/lz4/v4 v4.1.17 // indirect
	github.com/pkg/errors v0.9.1 // indirect
	github.com/pmezard/go-difflib v1.0.0 // indirect
	github.com/spf13/pflag v1.0.5 // indirect
<<<<<<< HEAD
	github.com/twmb/franz-go v1.13.4 // indirect
=======
	github.com/twmb/franz-go v1.13.5 // indirect
>>>>>>> 82696056
	github.com/twmb/franz-go/pkg/kadm v1.8.1 // indirect
	github.com/twmb/franz-go/pkg/kfake v0.0.0-20230524041124-8406043eb1a3 // indirect
	github.com/twmb/franz-go/pkg/kmsg v1.5.0 // indirect
	github.com/twmb/franz-go/plugin/kotel v1.4.0 // indirect
	github.com/twmb/franz-go/plugin/kzap v1.1.2 // indirect
	go.elastic.co/fastjson v1.1.0 // indirect
	go.opencensus.io v0.24.0 // indirect
	go.opentelemetry.io/otel v1.16.0 // indirect
	go.opentelemetry.io/otel/metric v1.16.0 // indirect
	go.opentelemetry.io/otel/trace v1.16.0 // indirect
	go.uber.org/atomic v1.10.0 // indirect
	go.uber.org/multierr v1.11.0 // indirect
<<<<<<< HEAD
	golang.org/x/crypto v0.8.0 // indirect
=======
	golang.org/x/crypto v0.9.0 // indirect
	golang.org/x/mod v0.10.0 // indirect
>>>>>>> 82696056
	golang.org/x/net v0.10.0 // indirect
	golang.org/x/oauth2 v0.8.0 // indirect
	golang.org/x/sys v0.8.0 // indirect
	golang.org/x/term v0.8.0 // indirect
	golang.org/x/text v0.9.0 // indirect
	golang.org/x/time v0.3.0 // indirect
	golang.org/x/tools v0.8.0 // indirect
	google.golang.org/api v0.125.0 // indirect
	google.golang.org/appengine v1.6.7 // indirect
	google.golang.org/genproto v0.0.0-20230530153820-e85fd2cbaebc // indirect
	google.golang.org/genproto/googleapis/api v0.0.0-20230530153820-e85fd2cbaebc // indirect
	google.golang.org/genproto/googleapis/rpc v0.0.0-20230530153820-e85fd2cbaebc // indirect
	google.golang.org/grpc v1.55.0 // indirect
	google.golang.org/protobuf v1.30.0 // indirect
	gopkg.in/inf.v0 v0.9.1 // indirect
	gopkg.in/yaml.v2 v2.4.0 // indirect
	gopkg.in/yaml.v3 v3.0.1 // indirect
	k8s.io/klog/v2 v2.90.1 // indirect
	k8s.io/kube-openapi v0.0.0-20230501164219-8b0f38b5fd1f // indirect
	k8s.io/utils v0.0.0-20230209194617-a36077c30491 // indirect
	sigs.k8s.io/json v0.0.0-20221116044647-bc3834ca7abd // indirect
	sigs.k8s.io/structured-merge-diff/v4 v4.2.3 // indirect
	sigs.k8s.io/yaml v1.3.0 // indirect
)

replace github.com/elastic/apm-queue => ../<|MERGE_RESOLUTION|>--- conflicted
+++ resolved
@@ -39,14 +39,7 @@
 	github.com/google/s2a-go v0.1.4 // indirect
 	github.com/google/uuid v1.3.0 // indirect
 	github.com/googleapis/enterprise-certificate-proxy v0.2.3 // indirect
-<<<<<<< HEAD
-	github.com/googleapis/gax-go/v2 v2.8.0 // indirect
-=======
 	github.com/googleapis/gax-go/v2 v2.10.0 // indirect
-	github.com/hashicorp/go-cleanhttp v0.5.2 // indirect
-	github.com/hashicorp/go-version v1.6.0 // indirect
-	github.com/hashicorp/terraform-json v0.16.0 // indirect
->>>>>>> 82696056
 	github.com/imdario/mergo v0.3.13 // indirect
 	github.com/josharian/intern v1.0.0 // indirect
 	github.com/json-iterator/go v1.1.12 // indirect
@@ -60,11 +53,7 @@
 	github.com/pkg/errors v0.9.1 // indirect
 	github.com/pmezard/go-difflib v1.0.0 // indirect
 	github.com/spf13/pflag v1.0.5 // indirect
-<<<<<<< HEAD
-	github.com/twmb/franz-go v1.13.4 // indirect
-=======
 	github.com/twmb/franz-go v1.13.5 // indirect
->>>>>>> 82696056
 	github.com/twmb/franz-go/pkg/kadm v1.8.1 // indirect
 	github.com/twmb/franz-go/pkg/kfake v0.0.0-20230524041124-8406043eb1a3 // indirect
 	github.com/twmb/franz-go/pkg/kmsg v1.5.0 // indirect
@@ -77,12 +66,7 @@
 	go.opentelemetry.io/otel/trace v1.16.0 // indirect
 	go.uber.org/atomic v1.10.0 // indirect
 	go.uber.org/multierr v1.11.0 // indirect
-<<<<<<< HEAD
-	golang.org/x/crypto v0.8.0 // indirect
-=======
 	golang.org/x/crypto v0.9.0 // indirect
-	golang.org/x/mod v0.10.0 // indirect
->>>>>>> 82696056
 	golang.org/x/net v0.10.0 // indirect
 	golang.org/x/oauth2 v0.8.0 // indirect
 	golang.org/x/sys v0.8.0 // indirect
