module github.com/elastic/apm-queue/v2

go 1.23.8

require (
	github.com/aws/aws-sdk-go-v2/config v1.29.14
	github.com/google/go-cmp v0.7.0
	github.com/stretchr/testify v1.10.0
	github.com/twmb/franz-go v1.19.2
	github.com/twmb/franz-go/pkg/kadm v1.16.0
	github.com/twmb/franz-go/pkg/kfake v0.0.0-20250515044903-50fc7bcff98a
	github.com/twmb/franz-go/pkg/kmsg v1.11.2
	github.com/twmb/franz-go/plugin/kzap v1.1.2
	go.opentelemetry.io/otel v1.36.0
	go.opentelemetry.io/otel/metric v1.36.0
	go.opentelemetry.io/otel/sdk v1.36.0
	go.opentelemetry.io/otel/sdk/metric v1.36.0
	go.opentelemetry.io/otel/trace v1.36.0
	go.uber.org/zap v1.27.0
	golang.org/x/sync v0.14.0
	gopkg.in/yaml.v3 v3.0.1
)

require (
	github.com/aws/aws-sdk-go-v2 v1.36.3 // indirect
	github.com/aws/aws-sdk-go-v2/credentials v1.17.67 // indirect
	github.com/aws/aws-sdk-go-v2/feature/ec2/imds v1.16.30 // indirect
	github.com/aws/aws-sdk-go-v2/internal/configsources v1.3.34 // indirect
	github.com/aws/aws-sdk-go-v2/internal/endpoints/v2 v2.6.34 // indirect
	github.com/aws/aws-sdk-go-v2/internal/ini v1.8.3 // indirect
	github.com/aws/aws-sdk-go-v2/service/internal/accept-encoding v1.12.3 // indirect
	github.com/aws/aws-sdk-go-v2/service/internal/presigned-url v1.12.15 // indirect
	github.com/aws/aws-sdk-go-v2/service/sso v1.25.3 // indirect
	github.com/aws/aws-sdk-go-v2/service/ssooidc v1.30.1 // indirect
	github.com/aws/aws-sdk-go-v2/service/sts v1.33.19 // indirect
	github.com/aws/smithy-go v1.22.2 // indirect
	github.com/davecgh/go-spew v1.1.1 // indirect
	github.com/go-logr/logr v1.4.2 // indirect
	github.com/go-logr/stdr v1.2.2 // indirect
	github.com/google/uuid v1.6.0 // indirect
	github.com/klauspost/compress v1.18.0 // indirect
	github.com/pierrec/lz4/v4 v4.1.22 // indirect
	github.com/pmezard/go-difflib v1.0.0 // indirect
	go.opentelemetry.io/auto/sdk v1.1.0 // indirect
	go.uber.org/multierr v1.10.0 // indirect
<<<<<<< HEAD
	golang.org/x/crypto v0.38.0 // indirect
=======
	golang.org/x/crypto v0.26.0 // indirect
>>>>>>> 7599756e
	golang.org/x/sys v0.33.0 // indirect
)<|MERGE_RESOLUTION|>--- conflicted
+++ resolved
@@ -43,10 +43,6 @@
 	github.com/pmezard/go-difflib v1.0.0 // indirect
 	go.opentelemetry.io/auto/sdk v1.1.0 // indirect
 	go.uber.org/multierr v1.10.0 // indirect
-<<<<<<< HEAD
 	golang.org/x/crypto v0.38.0 // indirect
-=======
-	golang.org/x/crypto v0.26.0 // indirect
->>>>>>> 7599756e
 	golang.org/x/sys v0.33.0 // indirect
 )